--- conflicted
+++ resolved
@@ -3,9 +3,6 @@
 
 COPY . .
 
-<<<<<<< HEAD
 RUN pip install  pika pymongo pytz numpy pandas deap pika pulp holidays tabulate tenacity
-=======
-RUN pip install  pika pymongo pytz numpy pandas deap pika pulp holidays tabulate
->>>>>>> 5c877466
+
 CMD ["python3", "-u", "-m", "modules.RabbitMQClient"]