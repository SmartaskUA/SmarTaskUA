import pika
import json
import time
from datetime import datetime
from concurrent.futures import ThreadPoolExecutor
from modules.MongoDBClient import MongoDBClient
from modules.TaskManager import TaskManager  # ✅ NOVO


class RabbitMQClient:
    def __init__(self, host='rabbitmq', task_exchange='task-exchange', status_exchange='status-exchange',
                 task_queue='task-queue', task_routing_key='task-routing-key', status_routing_key='status-routing-key'):
        self.host = host
        self.task_exchange = task_exchange
        self.status_exchange = status_exchange
        self.task_queue = task_queue
        self.task_routing_key = task_routing_key
        self.status_routing_key = status_routing_key
        self.executor = ThreadPoolExecutor(max_workers=5)
        self.mongodb_client = MongoDBClient()
        self.task_manager = TaskManager()
        self.connect_to_rabbitmq()
        self.publisher_connection, self.publisher_channel = self.create_publisher_connection()

    def connect_to_rabbitmq(self):
        while True:
            try:
                self.connection = pika.BlockingConnection(
                    pika.ConnectionParameters(
                        host=self.host,
                        heartbeat=30,  # Mantém a conexão ativa
                        blocked_connection_timeout=7200  # Evita bloqueios longos
                    )
                )
                self.channel = self.connection.channel()

                self.channel.exchange_declare(exchange=self.task_exchange, exchange_type='direct', durable=True)
                self.channel.queue_declare(queue=self.task_queue, durable=True)
                self.channel.queue_bind(queue=self.task_queue, exchange=self.task_exchange,
                                        routing_key=self.task_routing_key)

                self.channel.exchange_declare(exchange=self.status_exchange, exchange_type='direct', durable=True)

                self.channel.basic_qos(prefetch_count=5)

                print(f"Connected to RabbitMQ - Task Exchange: {self.task_exchange}, Queue: {self.task_queue}")
                return
            except pika.exceptions.AMQPConnectionError as e:
                print(f"RabbitMQ connection failed: {e}. Retrying in 5 seconds...")
                time.sleep(5)  # Espera antes de tentar novamente

    def create_publisher_connection(self):
        connection = pika.BlockingConnection(pika.ConnectionParameters(host=self.host))
        channel = connection.channel()
        return connection, channel

    def consume_messages(self):
        def callback(ch, method, properties, body):
            try:
                message = json.loads(body)
                print(f"\n Request : {message}")
                task_id = message.get("taskId", "No Task ID")
                title = message.get("title")
                algorithm_name = message.get("algorithm", "CSP Scheduling")

                print(f"\n[Received Task] Task ID: {task_id}")

                self.executor.submit(self.handle_task_processing, task_id, title, algorithm_name)
                ch.basic_ack(delivery_tag=method.delivery_tag)
            except Exception as e:
                print(f"Error processing message: {e}")
                ch.basic_nack(delivery_tag=method.delivery_tag, requeue=True)

        while True:
            try:
                print("Waiting for messages. To exit, press CTRL+C.")
                self.channel.basic_consume(queue=self.task_queue, on_message_callback=callback, auto_ack=False)
                self.channel.start_consuming()
            except (pika.exceptions.StreamLostError, pika.exceptions.AMQPConnectionError) as e:
                print(f"RabbitMQ error: {e}. Reconnecting...")
                self.connect_to_rabbitmq()
            except KeyboardInterrupt:
                print("Shutting down...")
                self.close_connection()
                break

    def handle_task_processing(self, task_id, title, algorithm_name):
        self.send_task_status(task_id, "IN_PROGRESS")
        try:
            print(f"[RabbitMQClient] Delegando execução da task {task_id} para TaskManager...")
            schedule_data = self.task_manager.run_task(task_id, title, algorithm_name)

            self.mongodb_client.insert_schedule(
                data=schedule_data,
                title=title,
                algorithm=algorithm_name
            )

            print(f"[RabbitMQClient] Schedule complete for Task ID: {task_id}")
            self.send_task_status(task_id, "COMPLETED")
        except Exception as e:
            print(f"Error during schedule execution: {e}")
            self.send_task_status(task_id, "FAILED")

    def send_task_status(self, task_id, status):
        task_status_message = {
            "taskId": task_id,
            "status": status,
            "updatedAt": datetime.now().isoformat()
        }

        while True:
            try:
                self.publisher_channel.basic_publish(
                    exchange=self.status_exchange,
                    routing_key=self.status_routing_key,
                    body=json.dumps(task_status_message),
                    properties=pika.BasicProperties(content_type='application/json', delivery_mode=2)
                )
                print(f"Sent task status update: {task_status_message}")
                break  # Sucesso, então sair do loop
            except pika.exceptions.AMQPConnectionError as e:
                print(f"[send_task_status] Connection error while sending status: {e}. Retrying in 5 seconds...")
                time.sleep(5)
                self.publisher_connection, self.publisher_channel = self.create_publisher_connection()
<<<<<<< HEAD
=======
                time.sleep(2)  # Pequena espera antes de tentar novamente
                break  # Sucesso, então sair do loop
            except pika.exceptions.AMQPConnectionError as e:
                print(f"[send_task_status] Connection error while sending status: {e}. Retrying in 5 seconds...")
                time.sleep(5)
                self.publisher_connection, self.publisher_channel = self.create_publisher_connection()
>>>>>>> 585ac00c
            except Exception as e:
                print(f"[send_task_status] Unexpected error: {e}. Retrying in 5 seconds...")
                time.sleep(5)

    def close_connection(self):
        self.executor.shutdown(wait=True)
        self.connection.close()
        self.publisher_connection.close()
        print("Connections closed.")


if __name__ == "__main__":
    client = RabbitMQClient()
    client.consume_messages()<|MERGE_RESOLUTION|>--- conflicted
+++ resolved
@@ -123,18 +123,12 @@
                 print(f"[send_task_status] Connection error while sending status: {e}. Retrying in 5 seconds...")
                 time.sleep(5)
                 self.publisher_connection, self.publisher_channel = self.create_publisher_connection()
-<<<<<<< HEAD
-=======
                 time.sleep(2)  # Pequena espera antes de tentar novamente
                 break  # Sucesso, então sair do loop
             except pika.exceptions.AMQPConnectionError as e:
                 print(f"[send_task_status] Connection error while sending status: {e}. Retrying in 5 seconds...")
                 time.sleep(5)
                 self.publisher_connection, self.publisher_channel = self.create_publisher_connection()
->>>>>>> 585ac00c
-            except Exception as e:
-                print(f"[send_task_status] Unexpected error: {e}. Retrying in 5 seconds...")
-                time.sleep(5)
 
     def close_connection(self):
         self.executor.shutdown(wait=True)
