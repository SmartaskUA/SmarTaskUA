import random
from collections import defaultdict
import holidays
from datetime import date, timedelta
import csv
import time
import pandas as pd
import numpy as np
import os

TEAM_LETTER_TO_ID = {'A': 1, 'B': 2}

class GreedyRandomized:
    def __init__(self, employees, num_days, holidays, vacs, mins, ideals, teams, num_iter=10):
        self.employees = employees   
        self.num_days = num_days     
        self.vacs = vacs   
        self.mins = mins     
        self.ideals = ideals         
        self.teams = teams           
        self.num_iter = num_iter
        self.assignment = defaultdict(list)    
        self.schedule_table = defaultdict(list)
        self.ano = 2025
        self.dias_ano = pd.date_range(start=f'{self.ano}-01-01', end=f'{self.ano}-12-31').to_list()
        start_date = self.dias_ano[0].date()
        self.holidays = {(d - start_date).days + 1 for d in holidays}
        self.sunday = [d.dayofyear for d in self.dias_ano if d.weekday() == 6]

    def f1(self, p, d, s):
        assignments = self.assignment[p]
        days = sorted([day for (day, _, _) in assignments] + [d])
        count = 1
        for i in range(1, len(days)):
            if days[i] == days[i-1] + 1:
                count += 1
                if count > 5:
                    return False
            else:
                count = 1

        special_days = set(self.holidays).union(self.sunday)
        sundays_and_holidays = sum(1 for (day, _, _) in assignments if day in special_days)
        if d in special_days:
            sundays_and_holidays += 1
        if sundays_and_holidays > 22:
            return False
        for (day, shift, _) in assignments:
            if shift == 2 and day + 1 == d and s == 1:
                return False
            if shift == 1 and day - 1 == d and s == 2:
                return False
        return True

    def f2(self, d, s, t):
        current = len(self.schedule_table[(d, s, t)])
        min_required = self.mins.get((d, s, t), 0)
        ideal_required = self.ideals.get((d, s, t), min_required)

        if current < min_required:
            return 0
        elif current < ideal_required:
            return 1
        else:
            return 2 + (current - ideal_required)

    def build_schedule(self):
        all_days = set(range(1, self.num_days + 1))

        while not self.is_complete():
            P = [p for p in self.employees if len(self.assignment[p]) < 223 and len(self.teams[p]) == 1]
            if not P:
                P = [p for p in self.employees if len(self.assignment[p]) < 223 and len(self.teams[p]) == 2]

            if not P:
                break

            p = random.choice(P)
            f_value = float('inf')
            count = 0
            best = None
            available_days = list(all_days - {day for (day, _, _) in self.assignment[p]} - set(self.vacs.get(p, [])))

            while f_value > 0 and count < self.num_iter and available_days:
                d = random.choice(available_days)
                s = random.choice([1, 2])

                if self.f1(p, d, s):
                    count += 1
                    for t in self.teams[p]:
                        f_aux = self.f2(d, s, t)
                        if f_aux < f_value:
                            f_value = f_aux
                            best = (d, s, t)
            if best:
                d, s, t = best
                self.assignment[p].append((d, s, t))
                self.schedule_table[(d, s, t)].append(p)

    def is_complete(self):
        return all(len(self.assignment[p]) >= 223 for p in self.employees)

def schedule():
    num_employees = 12
    employees = list(range(1, num_employees + 1))
    num_days = 365  
    holiDays = holidays.country_holidays("PT", years=[2025])

    vacations_file = os.path.join(os.path.dirname(__file__), "feriasA.csv")
    vacs = parse_vacs(vacations_file)
    minimuns_file = os.path.join(os.path.dirname(__file__), "minimuns.csv")
    mins, ideals = parse_requirements(minimuns_file)

    print(f"Employees: {employees}")
    print(f"Vacations: {vacs}")
    print(f"Minimuns: {mins}")
    print(f"Ideals: {ideals}")
    teams = {
        1: [1], 2: [1], 3: [1], 4: [1],
        5: [1, 2], 6: [1, 2], 7: [1], 8: [1],
        9: [1], 10: [2], 11: [2, 1], 12: [2]
    }

    start_time = time.time()
    scheduler = GreedyRandomized(employees, num_days, holiDays, vacs, mins, ideals, teams)
    scheduler.build_schedule()
    end_time = time.time()

    print(f"Execution time: {end_time - start_time:.2f} seconds")
    print("Schedule generation complete.")
    return scheduler

def export_schedule_to_csv(scheduler, filename="schedule.csv"):
    header = ["funcionario"] + [f"Dia {i+1}" for i in range(365)]

    with open(filename, mode="w", newline="") as file:
        writer = csv.writer(file)
        writer.writerow(header)

        for emp in scheduler.employees:
            row = [emp]
            day_assignments = {day: (shift, team) for (day, shift, team) in scheduler.assignment[emp]}
            vacation_days = set(scheduler.vacs.get(emp, []))

            for day_num in range(1, 366):
                if day_num in vacation_days:
                    row.append("F")
                elif day_num in day_assignments:
                    shift, team = day_assignments[day_num]
                    if shift == 1:
                        row.append(f"M_{'A' if team == 1 else 'B'}")
                    else:
                        row.append(f"T_{'A' if team == 1 else 'B'}")
                else:
                    row.append("0")

            writer.writerow(row)

    print(f"Schedule exported to {filename}")

def parse_vacs(file_path):
    vacs = {}
    with open(file_path, newline='') as f:
        reader = csv.reader(f)
        for row in reader:
            if row[0].startswith("Employee"):
                emp_id = int(row[0].split()[1])
                vacs[emp_id] = [i + 1 for i, val in enumerate(row[1:]) if val.strip() == "1"]
    return vacs

def parse_requirements(file_path):
    minimos = {}
    ideais = {}

    with open(file_path, newline='', encoding='ISO-8859-1') as f:
        reader = list(csv.reader(f))
        dias_colunas = list(range(1, len(reader[0]) - 3 + 1)) 

        linhas_requisitos = {
            ("A", 1, "Minimo"): 1,
            ("A", 2, "Minimo"): 3,
            ("B", 1, "Minimo"): 5,
            ("B", 2, "Minimo"): 7,
            ("A", 1, "Ideal"): 2, 
            ("A", 2, "Ideal"): 4, 
            ("B", 1, "Ideal"): 6, 
            ("B", 2, "Ideal"): 8  
        }

        for (equipa, turno, tipo), linha_idx in linhas_requisitos.items():
            valores = reader[linha_idx][3:]
            for dia, valor in zip(dias_colunas, valores):
                try:
                    valor_int = int(valor)
                    if tipo == "Minimo":
                        minimos[(dia, equipa, turno)] = valor_int
                    else:
                        ideais[(dia, equipa, turno)] = valor_int
                except ValueError:
                    continue 

    return minimos, ideais


def solve(vacations, minimuns, employees, maxTime=10):
    print(f"[GreedyRandomized] Executando Greedy Randomized Scheduling")
    num_employees = len(employees)
    print(f"[GreedyRandomized] Número de funcionários: {num_employees}")
    num_days = 365
    feriados = holidays.country_holidays("PT", years=[2025])

    emp = [i + 1 for i in range(len(employees))]
    vacs      = rows_to_vac_dict(vacations)
    mins, ideals = rows_to_req_dicts(minimuns)

    teams = {idx + 1: [TEAM_LETTER_TO_ID[t[-1]]  
                       for t in e["teams"]]
             for idx, e in enumerate(employees)}
        

    scheduler = GreedyRandomized(
        employees=emp,
        num_days=num_days,
        holidays=feriados,
        vacs=vacs,
        mins=mins,
        ideals=ideals,
        teams=teams,
        num_iter=10
    )
    scheduler.build_schedule()

    header = ["funcionario"] + [f"Dia {d}" for d in range(1, num_days + 1)]
    output = [header]
    for p in scheduler.employees:
        row = [p]
        assign = {day: (s, t) for (day, s, t) in scheduler.assignment[p]}
        vacation_days = set(vacs.get(p, []))
        for d in range(1, num_days + 1):
            if d in vacation_days:
                row.append("F")
            elif d in assign:
                s, t = assign[d]
                suffix = "A" if t == 1 else "B"
                row.append(("M_" if s == 1 else "T_") + suffix)
            else:
                row.append("0")
        output.append(row)

    return output


<<<<<<< HEAD
def rows_to_vac_dict(vac_rows):
    vacs = {}
    for row in vac_rows:
        emp_id = int(row[0].split()[-1])
        vacs[emp_id] = [
            idx + 1  
            for idx, bit in enumerate(row[1:])
            if bit.strip() == '1'
        ]
    return vacs


def rows_to_req_dicts(req_rows):
    mins, ideals = {}, {}

    for row in req_rows:
        team_label, kind, shift_code, *counts = row

        team_id  = TEAM_LETTER_TO_ID[team_label[-1]]
        shift    = 1 if shift_code.strip().upper() == 'M' else 2
        target   = mins if kind.lower().startswith('min') else ideals

        for day, value in enumerate(counts, start=1):
            if value.strip(): 
                target[(day, shift, team_id)] = int(value)
    return mins, ideals


scheduler = schedule()
export_schedule_to_csv(scheduler)
=======
#scheduler = schedule()
# scheduler.check_holiday_violations()
#export_schedule_to_csv(scheduler)
>>>>>>> b29d70bb
<|MERGE_RESOLUTION|>--- conflicted
+++ resolved
@@ -152,6 +152,10 @@
                     else:
                         row.append(f"T_{'A' if team == 1 else 'B'}")
                 else:
+131
+    networks:
+132
+      - rabbitmq_network
                     row.append("0")
 
             writer.writerow(row)
@@ -249,8 +253,6 @@
 
     return output
 
-
-<<<<<<< HEAD
 def rows_to_vac_dict(vac_rows):
     vacs = {}
     for row in vac_rows:
@@ -280,9 +282,4 @@
 
 
 scheduler = schedule()
-export_schedule_to_csv(scheduler)
-=======
-#scheduler = schedule()
-# scheduler.check_holiday_violations()
-#export_schedule_to_csv(scheduler)
->>>>>>> b29d70bb
+export_schedule_to_csv(scheduler)